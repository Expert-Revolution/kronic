--- conflicted
+++ resolved
@@ -46,18 +46,11 @@
       if (autoRefresh) {
         loadJobs();
       }
-<<<<<<< HEAD
-    })
-    .catch(err => {
-      isLoading = false;
-      console.error('Failed to load jobs:', err);
-=======
     }, refreshInterval);
     
     // Cleanup on component destroy
     $el.addEventListener('destroy', () => {
       clearInterval(refreshTimer);
->>>>>>> 4d90c14b
     });
   };
   ">
@@ -84,14 +77,14 @@
             <label>
               Suspend
               <input type="checkbox" role="switch"
-                @click="apiClient('{{namespace}}', 'cronjobs', '{{cronjob.metadata.name}}', 'suspend', 'POST', '')"
+                @click="apiClient('{{namespace}}', 'cronjobs', '{{cronjob.metadata.name}}', 'suspend', 'POST', '').catch(err => console.error('Suspend failed:', err))"
                 x-model="suspended" />
             </label>
           </div>
         </th>
         <th>
           <div role="button"
-            @click="apiClient('{{namespace}}', 'cronjobs', '{{cronjob.metadata.name}}', 'trigger', 'POST', '', true)">
+            @click="apiClient('{{namespace}}', 'cronjobs', '{{cronjob.metadata.name}}', 'trigger', 'POST', '', true).catch(err => console.error('Trigger failed:', err))">
             Trigger
           </div>
         </th>
@@ -115,7 +108,7 @@
         </th>
         <th>
           <div role="button"
-            @click="confirm('Are you sure?') ? apiClient('{{namespace}}', 'cronjobs', '{{cronjob.metadata.name}}', 'delete', 'POST', '', true) : false;">
+            @click="confirm('Are you sure?') ? apiClient('{{namespace}}', 'cronjobs', '{{cronjob.metadata.name}}', 'delete', 'POST', '', true).catch(err => console.error('Delete failed:', err)) : false;">
             Delete
           </div>
         </th>
@@ -149,7 +142,7 @@
               <small x-text="'Age: ' + job.status.age"></small>
               <span x-show="job.status.failed" style="color:red">Failed!</span>
               <a href="#{{cronjob.metadata.name}}-detail"
-                @click="confirm('Are you sure?') ? apiClient('{{namespace}}', 'jobs', job.metadata.name, 'delete', 'POST', '', true) : false;">
+                @click="confirm('Are you sure?') ? apiClient('{{namespace}}', 'jobs', job.metadata.name, 'delete', 'POST', '', true).catch(err => console.error('Job delete failed:', err)) : false;">
                 [delete]</a>
             </li>
             <ul>
