--- conflicted
+++ resolved
@@ -16,62 +16,7 @@
     api_get_cronjob_yaml = app.view_functions.get('api_get_cronjob_yaml')
     view_cronjob_details = app.view_functions.get('view_cronjob_details')
 
-# Import kron functions for test compatibility
-try:
-    from kron import get_cronjobs, get_cronjob, get_jobs, get_pods
-except ImportError:
-    # Mock functions for tests that don't have kron available
-    def get_cronjobs(*args, **kwargs):
-        return []
-
-    def get_cronjob(*args, **kwargs):
-        return None
-
-    def get_jobs(*args, **kwargs):
-        return []
-
-    def get_pods(*args, **kwargs):
-        return []
-
-
-# Add index function from legacy routes for test compatibility
-def index():
-    """Index route function for test compatibility."""
-    from app.core.config import NAMESPACE_ONLY, KRONIC_NAMESPACE
-    from flask import redirect
-
-    if NAMESPACE_ONLY:
-        return redirect(f"/namespaces/{KRONIC_NAMESPACE}", code=302)
-
-    cronjobs = get_cronjobs()
-    namespaces = {}
-    # Count cronjobs per namespace
-    for cronjob in cronjobs:
-        namespaces[cronjob["namespace"]] = namespaces.get(cronjob["namespace"], 0) + 1
-
-    from flask import render_template
-
-    return render_template("index.html", namespaces=namespaces)
-
-
-# Create app instance
-app = create_app()
-
 __all__ = [
-<<<<<<< HEAD
-    "_validate_cronjob_yaml",
-    "_strip_immutable_fields",
-    "verify_password",
-    "namespace_filter",
-    "healthz",
-    "app",
-    "get_cronjobs",
-    "get_cronjob",
-    "get_jobs",
-    "get_pods",
-    "index",
-    "api_get_cronjob_yaml",
-=======
     '_validate_cronjob_yaml',
     '_strip_immutable_fields',
     'verify_password',
@@ -86,5 +31,4 @@
     'api_get_cronjob_yaml',
     'view_cronjob_details',
     'check_password_hash'
->>>>>>> 22f6ca37
 ]